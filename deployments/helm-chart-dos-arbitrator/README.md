--- conflicted
+++ resolved
@@ -21,10 +21,6 @@
 2. Change your working directory to /deployments/helm-chart-dos-arbitrator:
     ```console
     $ cd kubernetes-ingress/deployments/helm-chart-dos-arbitrator
-<<<<<<< HEAD
-=======
-    $ git checkout v2.1.2
->>>>>>> 1ee492af
     ```
 
 ## Adding the Helm Repository
