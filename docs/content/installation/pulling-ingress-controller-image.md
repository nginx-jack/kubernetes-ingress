---
title: Pulling the Ingress Controller Image
description: "This document explains how to pull an NGINX Plus Ingress Controller image from the F5 Docker registry."
weight: 1700
doctypes: [""]
toc: true
docs: "DOCS-605"
---

This document explains how to pull an NGINX Plus Ingress Controller image from the F5 Docker registry using your NGINX Ingress Controller subscription certificate and key. **Please note that an NGINX Plus subscription certificate and key will not work with the F5 Docker registry.** You can also get the image using the following alternate methods:

* [Install using a JWT token in a Docker Config Secret]({{< relref "using-the-jwt-token-docker-secret" >}})
* [Build the Ingress Controller image]({{< relref "building-ingress-controller-image" >}}) using the source code from the GitHub repository and your NGINX Plus subscription certificate and key.
* For NGINX Ingress Controller based on NGINX OSS, you can pull the [nginx/nginx-ingress image](https://hub.docker.com/r/nginx/nginx-ingress/) from DockerHub.

## Prerequisites

Before you can pull the image, make sure that the following software is installed on your machine:
* [Docker](https://www.docker.com/products/docker) v18.09+
* For NGINX Ingress Controller, you must have the NGINX Ingress Controller subscription -- download the NGINX Plus Ingress Controller (per instance) certificate (`nginx-repo.crt`) and the key (`nginx-repo.key`) from [MyF5](https://my.f5.com).

## Pulling the Image using Docker and Pushing It to the Private Registry

1. First, configure the Docker environment to use certificate-based client-server authentication with the F5 Container registry - `private-registry.nginx.com`.
   To do so in a Linux based environment, create a `private-registry.nginx.com` directory under `/etc/docker/certs.d` and create a certificate `client.cert` (using `nginx-repo.crt` - please note that the certificate MUST have the `.cert` suffix, not `.crt`) and a key `client.key` (using `nginx-repo.key`). See  the [Docker Engine Security documentation](https://docs.docker.com/engine/security/certificates/) for more details.

   ```
   # mkdir /etc/docker/certs.d/private-registry.nginx.com
   # cp nginx-repo.crt /etc/docker/certs.d/private-registry.nginx.com/client.cert
   # cp nginx-repo.key /etc/docker/certs.d/private-registry.nginx.com/client.key
   ```

    > **Note**: The preceding example is operating-system specific and is for illustrative purposes only. You should consult your operating system documentation for creating an os-provided bundled certificate chain. For example, to configure this for Docker Desktop for Mac or Docker Desktop for Windows, see the [Docker for Mac documentation](https://docs.docker.com/docker-for-mac/#add-client-certificates) or [Docker for Windows documentation](https://docs.docker.com/docker-for-windows/#how-do-i-add-client-certificates) for more details.

2. Use Docker to pull the required image from `private-registry.nginx.com`. Choose the image from the available images listed in the [tech specs guide]({{< relref "technical-specifications#images-with-nginx-plus" >}}).
   For NGINX Plus Ingress Controller, pull from `private-registry.nginx.com/nginx-ic/nginx-plus-ingress`. For example:
   ```
   $ docker pull private-registry.nginx.com/nginx-ic/nginx-plus-ingress:2.3.1
   ```

   For NGINX Plus Ingress Controller with App Protect WAF, pull from `private-registry.nginx.com/nginx-ic-nap/nginx-plus-ingress`. For example:
   ```
   $ docker pull private-registry.nginx.com/nginx-ic-nap/nginx-plus-ingress:2.3.1
   ```

   For NGINX Plus Ingress Controller with App Protect DoS, pull from `private-registry.nginx.com/nginx-ic-dos/nginx-plus-ingress`. For example:
   ```
   $ docker pull private-registry.nginx.com/nginx-ic-dos/nginx-plus-ingress:2.3.1
   ```

   For NGINX Plus Ingress Controller with App Protect DoS, pull from `private-registry.nginx.com/nginx-ic-dos/nginx-plus-ingress`. For example:
   ```
   $ docker pull private-registry.nginx.com/nginx-ic-dos/nginx-plus-ingress:2.3.0
   ```

   To list the available image tags for the repositories, you can also use the Docker registry API. For example:
   ```
   $ curl https://private-registry.nginx.com/v2/nginx-ic/nginx-plus-ingress/tags/list --key <path-to-client.key> --cert <path-to-client.cert> | jq
   {
    "name": "nginx-ic/nginx-plus-ingress",
    "tags": [
<<<<<<< HEAD
        "2.3.0-alpine",
        "2.3.0-ubi",
        "2.3.0"
=======
        "2.3.1-alpine",
        "2.3.1-ubi",
        "2.3.1"
>>>>>>> c7d66f2b
    ]
    }

   $ curl https://private-registry.nginx.com/v2/nginx-ic-nap/nginx-plus-ingress/tags/list --key <path-to-client.key> --cert <path-to-client.cert> | jq
   {
    "name": "nginx-ic-nap/nginx-plus-ingress",
    "tags": [
        "2.3.1-ubi",
        "2.3.1"
    ]
    }

   $ curl https://private-registry.nginx.com/v2/nginx-ic-dos/nginx-plus-ingress/tags/list --key <path-to-client.key> --cert <path-to-client.cert> | jq
   {
    "name": "nginx-ic-dos/nginx-plus-ingress",
    "tags": [
        "2.3.1-ubi",
        "2.3.1"
    ]
    }

   $ curl https://private-registry.nginx.com/v2/nginx-ic-dos/nginx-plus-ingress/tags/list --key <path-to-client.key> --cert <path-to-client.cert> | jq
   {
    "name": "nginx-ic-dos/nginx-plus-ingress",
    "tags": [
        "2.3.0-ubi",
        "2.3.0"
    ]
    }
   ```

3. Tag and push the image to your private registry.

   - Make sure to run the `docker login <my-docker-registry>` command first to log in to the registry.
   - Replace `<my-docker-registry>` in the examples below with the correct path to your private Docker registry.

   ```
   $ docker tag private-registry.nginx.com/nginx-ic/nginx-plus-ingress:2.3.1 <my-docker-registry>/nginx-ic/nginx-plus-ingress:2.3.1
   $ docker push <my-docker-registry>/nginx-ic/nginx-plus-ingress:2.3.1
   ```

   or for NGINX App Protect WAF enabled image
   ```
   $ docker tag private-registry.nginx.com/nginx-ic-nap/nginx-plus-ingress:2.3.1 <my-docker-registry>/nginx-ic-nap/nginx-plus-ingress:2.3.1
   $ docker push <my-docker-registry>/nginx-ic-nap/nginx-plus-ingress:2.3.1
   ```

<<<<<<< HEAD
   or for NGINX App Protect WAF enabled image
   ```
   $ docker tag private-registry.nginx.com/nginx-ic-nap/nginx-plus-ingress:2.3.0 <my-docker-registry>/nginx-ic-nap/nginx-plus-ingress:2.3.0
   $ docker push <my-docker-registry>/nginx-ic-nap/nginx-plus-ingress:2.3.0
   ```

   or for NGINX App Protect DoS enabled image
   ```
   $ docker tag private-registry.nginx.com/nginx-ic-dos/nginx-plus-ingress:2.3.0 <my-docker-registry>/nginx-ic-dos/nginx-plus-ingress:2.3.0
   $ docker push <my-docker-registry>/nginx-ic-dos/nginx-plus-ingress:2.3.0
=======
   or for NGINX App Protect DoS enabled image
   ```
   $ docker tag private-registry.nginx.com/nginx-ic-dos/nginx-plus-ingress:2.3.1 <my-docker-registry>/nginx-ic-dos/nginx-plus-ingress:2.3.1
   $ docker push <my-docker-registry>/nginx-ic-dos/nginx-plus-ingress:2.3.1
>>>>>>> c7d66f2b
   ```<|MERGE_RESOLUTION|>--- conflicted
+++ resolved
@@ -48,10 +48,6 @@
    $ docker pull private-registry.nginx.com/nginx-ic-dos/nginx-plus-ingress:2.3.1
    ```
 
-   For NGINX Plus Ingress Controller with App Protect DoS, pull from `private-registry.nginx.com/nginx-ic-dos/nginx-plus-ingress`. For example:
-   ```
-   $ docker pull private-registry.nginx.com/nginx-ic-dos/nginx-plus-ingress:2.3.0
-   ```
 
    To list the available image tags for the repositories, you can also use the Docker registry API. For example:
    ```
@@ -59,15 +55,9 @@
    {
     "name": "nginx-ic/nginx-plus-ingress",
     "tags": [
-<<<<<<< HEAD
-        "2.3.0-alpine",
-        "2.3.0-ubi",
-        "2.3.0"
-=======
         "2.3.1-alpine",
         "2.3.1-ubi",
         "2.3.1"
->>>>>>> c7d66f2b
     ]
     }
 
@@ -88,15 +78,6 @@
         "2.3.1"
     ]
     }
-
-   $ curl https://private-registry.nginx.com/v2/nginx-ic-dos/nginx-plus-ingress/tags/list --key <path-to-client.key> --cert <path-to-client.cert> | jq
-   {
-    "name": "nginx-ic-dos/nginx-plus-ingress",
-    "tags": [
-        "2.3.0-ubi",
-        "2.3.0"
-    ]
-    }
    ```
 
 3. Tag and push the image to your private registry.
@@ -115,21 +96,8 @@
    $ docker push <my-docker-registry>/nginx-ic-nap/nginx-plus-ingress:2.3.1
    ```
 
-<<<<<<< HEAD
-   or for NGINX App Protect WAF enabled image
-   ```
-   $ docker tag private-registry.nginx.com/nginx-ic-nap/nginx-plus-ingress:2.3.0 <my-docker-registry>/nginx-ic-nap/nginx-plus-ingress:2.3.0
-   $ docker push <my-docker-registry>/nginx-ic-nap/nginx-plus-ingress:2.3.0
-   ```
-
-   or for NGINX App Protect DoS enabled image
-   ```
-   $ docker tag private-registry.nginx.com/nginx-ic-dos/nginx-plus-ingress:2.3.0 <my-docker-registry>/nginx-ic-dos/nginx-plus-ingress:2.3.0
-   $ docker push <my-docker-registry>/nginx-ic-dos/nginx-plus-ingress:2.3.0
-=======
    or for NGINX App Protect DoS enabled image
    ```
    $ docker tag private-registry.nginx.com/nginx-ic-dos/nginx-plus-ingress:2.3.1 <my-docker-registry>/nginx-ic-dos/nginx-plus-ingress:2.3.1
    $ docker push <my-docker-registry>/nginx-ic-dos/nginx-plus-ingress:2.3.1
->>>>>>> c7d66f2b
    ```