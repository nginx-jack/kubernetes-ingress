--- conflicted
+++ resolved
@@ -59,17 +59,6 @@
 {{% table %}}
 |Name | Base image | Third-party modules | F5 Container Registry Image | Architectures |
 | ---| ---| --- | --- | --- |
-<<<<<<< HEAD
-|Alpine-based image | ``alpine:3.16`` | NGINX Plus JavaScript and OpenTracing modules, OpenTracing tracers for Jaeger, Zipkin and Datadog | `nginx-ic/nginx-plus-ingress:2.3.0-alpine` | arm64, amd64 |
-|Debian-based image | ``debian:bullseye-slim`` | NGINX Plus JavaScript and OpenTracing modules, OpenTracing tracers for Jaeger, Zipkin and Datadog | `nginx-ic/nginx-plus-ingress:2.3.0` | arm64, amd64 |
-|Debian-based image with App Protect WAF | ``debian:buster-slim`` | NGINX Plus App Protect WAF, JavaScript and OpenTracing modules, OpenTracing tracers for Jaeger, Zipkin and Datadog | `nginx-ic-nap/nginx-plus-ingress:2.3.0` | amd64 |
-|Debian-based image with App Protect DoS | ``debian:bullseye-slim`` | NGINX Plus App Protect DoS, JavaScript module and OpenTracing modules, OpenTracing tracers for Jaeger, Zipkin and Datadog | `nginx-ic-dos/nginx-plus-ingress:2.3.0` | amd64 |
-|Debian-based image with App Protect WAF and DoS | ``debian:buster-slim`` | NGINX Plus App Protect WAF, DoS, JavaScript and OpenTracing modules, OpenTracing tracers for Jaeger, Zipkin and Datadog | `nginx-ic-nap-dos/nginx-plus-ingress:2.3.0` | amd64 |
-|Ubi-based image | ``redhat/ubi8`` | NGINX Plus JavaScript module | `nginx-ic/nginx-plus-ingress:2.3.0-ubi` | arm64, amd64, s390x |
-|Ubi-based image with App Protect WAF | ``redhat/ubi8`` | NGINX Plus App Protect WAF and JavaScript modules | `nginx-ic-nap/nginx-plus-ingress:2.3.0-ubi` | amd64 |
-|Ubi-based image with App Protect DoS | ``redhat/ubi8`` | NGINX Plus App Protect DoS and JavaScript modules | `nginx-ic-dos/nginx-plus-ingress:2.3.0-ubi` | amd64 |
-|Ubi-based image with App Protect WAF and DoS | ``redhat/ubi8`` | NGINX Plus App Protect WAF, DoS and JavaScript modules | `nginx-ic-nap-dos/nginx-plus-ingress:2.3.0-ubi` | amd64 |
-=======
 |Alpine-based image | ``alpine:3.16`` | NGINX Plus JavaScript and OpenTracing modules, OpenTracing tracers for Jaeger, Zipkin and Datadog | `nginx-ic/nginx-plus-ingress:2.3.1-alpine` | arm64, amd64 |
 |Debian-based image | ``debian:bullseye-slim`` | NGINX Plus JavaScript and OpenTracing modules, OpenTracing tracers for Jaeger, Zipkin and Datadog | `nginx-ic/nginx-plus-ingress:2.3.1` | arm64, amd64 |
 |Debian-based image with App Protect WAF | ``debian:buster-slim`` | NGINX Plus App Protect WAF, JavaScript and OpenTracing modules, OpenTracing tracers for Jaeger, Zipkin and Datadog | `nginx-ic-nap/nginx-plus-ingress:2.3.1` | amd64 |
@@ -79,7 +68,6 @@
 |Ubi-based image with App Protect WAF | ``redhat/ubi8`` | NGINX Plus App Protect WAF and JavaScript modules | `nginx-ic-nap/nginx-plus-ingress:2.3.1-ubi` | amd64 |
 |Ubi-based image with App Protect DoS | ``redhat/ubi8`` | NGINX Plus App Protect DoS and JavaScript modules | `nginx-ic-dos/nginx-plus-ingress:2.3.1-ubi` | amd64 |
 |Ubi-based image with App Protect WAF and DoS | ``redhat/ubi8`` | NGINX Plus App Protect WAF, DoS and JavaScript modules | `nginx-ic-nap-dos/nginx-plus-ingress:2.3.1-ubi` | amd64 |
->>>>>>> c7d66f2b
 {{% /table %}}
 
 We also provide NGINX Plus images through the AWS Marketplace. Please see [Using the AWS Marketplace Ingress Controller Image](/nginx-ingress-controller/installation/using-aws-marketplace-image/) for details on how to set up the required IAM resources in your EKS cluster.
