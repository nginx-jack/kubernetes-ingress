--- conflicted
+++ resolved
@@ -51,11 +51,7 @@
   * The rule with the path `/coffee` instructs NGINX to distribute the requests with the `/coffee` URI among the pods of the *coffee* service, which is deployed with the name `coffee‑svc` in the cluster.
   * Both rules instruct NGINX to distribute the requests to `port 80` of the corresponding service (the `servicePort` field).
 
-<<<<<<< HEAD
-> For complete instructions on deploying the Ingress and Secret resources in the cluster, see the [complete example](https://github.com/nginxinc/kubernetes-ingress/tree/v2.3.0/examples/ingress-resources/complete-example) in our GitHub repo.
-=======
-> For complete instructions on deploying the Ingress and Secret resources in the cluster, see the [complete example](https://github.com/nginxinc/kubernetes-ingress/tree/v2.3.1/examples/complete-example) in our GitHub repo.
->>>>>>> c7d66f2b
+> For complete instructions on deploying the Ingress and Secret resources in the cluster, see the [complete example](https://github.com/nginxinc/kubernetes-ingress/tree/v2.3.1/examples/ingress-resources/complete-example) in our GitHub repo.
 
 > To learn more about the Ingress resource, see the [Ingress resource documentation](https://kubernetes.io/docs/concepts/services-networking/ingress/) in the Kubernetes docs.
 
