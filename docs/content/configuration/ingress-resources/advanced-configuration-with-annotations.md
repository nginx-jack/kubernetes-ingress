--- conflicted
+++ resolved
@@ -134,11 +134,7 @@
 | ---| ---| ---| ---| --- |
 |``nginx.org/proxy-hide-headers`` | ``proxy-hide-headers`` | Sets the value of one or more  [proxy_hide_header](https://nginx.org/en/docs/http/ngx_http_proxy_module.html#proxy_hide_header) directives. Example: ``"nginx.org/proxy-hide-headers": "header-a,header-b"`` | N/A |  |
 |``nginx.org/proxy-pass-headers`` | ``proxy-pass-headers`` | Sets the value of one or more   [proxy_pass_header](https://nginx.org/en/docs/http/ngx_http_proxy_module.html#proxy_pass_header) directives. Example: ``"nginx.org/proxy-pass-headers": "header-a,header-b"`` | N/A |  |
-<<<<<<< HEAD
-|``nginx.org/rewrites`` | N/A | Configures URI rewriting. | N/A | [Rewrites Support](https://github.com/nginxinc/kubernetes-ingress/tree/v2.1.1/examples/rewrites). |
-=======
 |``nginx.org/rewrites`` | N/A | Configures URI rewriting. | N/A | [Rewrites Support](https://github.com/nginxinc/kubernetes-ingress/tree/v2.1.2/examples/rewrites). |
->>>>>>> 1ee492af
 {{% /table %}}
 
 ### Auth and SSL/TLS
@@ -152,17 +148,10 @@
 |``nginx.org/hsts-max-age`` | ``hsts-max-age`` | Sets the value of the ``max-age`` directive of the HSTS header. | ``2592000`` (1 month) |  |
 |``nginx.org/hsts-include-subdomains`` | ``hsts-include-subdomains`` | Adds the ``includeSubDomains`` directive to the HSTS header. | ``False`` |  |
 |``nginx.org/hsts-behind-proxy`` | ``hsts-behind-proxy`` | Enables HSTS based on the value of the ``http_x_forwarded_proto`` request header. Should only be used when TLS termination is configured in a load balancer (proxy) in front of the Ingress Controller. Note: to control redirection from HTTP to HTTPS configure the ``nginx.org/redirect-to-https`` annotation. | ``False`` |  |
-<<<<<<< HEAD
-|``nginx.com/jwt-key`` | N/A | Specifies a Secret resource with keys for validating JSON Web Tokens (JWTs). | N/A | [Support for JSON Web Tokens (JWTs)](https://github.com/nginxinc/kubernetes-ingress/tree/v2.1.1/examples/jwt). |
-|``nginx.com/jwt-realm`` | N/A | Specifies a realm. | N/A | [Support for JSON Web Tokens (JWTs)](https://github.com/nginxinc/kubernetes-ingress/tree/v2.1.1/examples/jwt). |
-|``nginx.com/jwt-token`` | N/A | Specifies a variable that contains JSON Web Token. | By default, a JWT is expected in the ``Authorization`` header as a Bearer Token. | [Support for JSON Web Tokens (JWTs)](https://github.com/nginxinc/kubernetes-ingress/tree/v2.1.1/examples/jwt). |
-|``nginx.com/jwt-login-url`` | N/A | Specifies a URL to which a client is redirected in case of an invalid or missing JWT. | N/A | [Support for JSON Web Tokens (JWTs)](https://github.com/nginxinc/kubernetes-ingress/tree/v2.1.1/examples/jwt). |
-=======
 |``nginx.com/jwt-key`` | N/A | Specifies a Secret resource with keys for validating JSON Web Tokens (JWTs). | N/A | [Support for JSON Web Tokens (JWTs)](https://github.com/nginxinc/kubernetes-ingress/tree/v2.1.2/examples/jwt). |
 |``nginx.com/jwt-realm`` | N/A | Specifies a realm. | N/A | [Support for JSON Web Tokens (JWTs)](https://github.com/nginxinc/kubernetes-ingress/tree/v2.1.2/examples/jwt). |
 |``nginx.com/jwt-token`` | N/A | Specifies a variable that contains JSON Web Token. | By default, a JWT is expected in the ``Authorization`` header as a Bearer Token. | [Support for JSON Web Tokens (JWTs)](https://github.com/nginxinc/kubernetes-ingress/tree/v2.1.2/examples/jwt). |
 |``nginx.com/jwt-login-url`` | N/A | Specifies a URL to which a client is redirected in case of an invalid or missing JWT. | N/A | [Support for JSON Web Tokens (JWTs)](https://github.com/nginxinc/kubernetes-ingress/tree/v2.1.2/examples/jwt). |
->>>>>>> 1ee492af
 {{% /table %}}
 
 ### Listeners
@@ -180,34 +169,19 @@
 |Annotation | ConfigMap Key | Description | Default | Example |
 | ---| ---| ---| ---| --- |
 |``nginx.org/lb-method`` | ``lb-method`` | Sets the [load balancing method](https://docs.nginx.com/nginx/admin-guide/load-balancer/http-load-balancer/#choosing-a-load-balancing-method). To use the round-robin method, specify ``"round_robin"``. | ``"random two least_conn"`` |  |
-<<<<<<< HEAD
-|``nginx.org/ssl-services`` | N/A | Enables HTTPS or gRPC over SSL when connecting to the endpoints of services. | N/A | [SSL Services Support](https://github.com/nginxinc/kubernetes-ingress/tree/v2.1.1/examples/ssl-services). |
-|``nginx.org/grpc-services`` | N/A | Enables gRPC for services. Note: requires HTTP/2 (see ``http2`` ConfigMap key); only works for Ingresses with TLS termination enabled. | N/A | [GRPC Services Support](https://github.com/nginxinc/kubernetes-ingress/tree/v2.1.1/examples/grpc-services). |
-|``nginx.org/websocket-services`` | N/A | Enables WebSocket for services. | N/A | [WebSocket support](https://github.com/nginxinc/kubernetes-ingress/tree/v2.1.1/examples/websocket). |
-=======
 |``nginx.org/ssl-services`` | N/A | Enables HTTPS or gRPC over SSL when connecting to the endpoints of services. | N/A | [SSL Services Support](https://github.com/nginxinc/kubernetes-ingress/tree/v2.1.2/examples/ssl-services). |
 |``nginx.org/grpc-services`` | N/A | Enables gRPC for services. Note: requires HTTP/2 (see ``http2`` ConfigMap key); only works for Ingresses with TLS termination enabled. | N/A | [GRPC Services Support](https://github.com/nginxinc/kubernetes-ingress/tree/v2.1.2/examples/grpc-services). |
 |``nginx.org/websocket-services`` | N/A | Enables WebSocket for services. | N/A | [WebSocket support](https://github.com/nginxinc/kubernetes-ingress/tree/v2.1.2/examples/websocket). |
->>>>>>> 1ee492af
 |``nginx.org/max-fails`` | ``max-fails`` | Sets the value of the [max_fails](https://nginx.org/en/docs/http/ngx_http_upstream_module.html#max_fails) parameter of the ``server`` directive. | ``1`` |  |
 |``nginx.org/max-conns`` | N\A | Sets the value of the [max_conns](https://nginx.org/en/docs/http/ngx_http_upstream_module.html#max_conns) parameter of the ``server`` directive. | ``0`` |  |
 |``nginx.org/upstream-zone-size`` | ``upstream-zone-size`` | Sets the size of the shared memory [zone](https://nginx.org/en/docs/http/ngx_http_upstream_module.html#zone) for upstreams. For NGINX, the special value 0 disables the shared memory zones. For NGINX Plus, shared memory zones are required and cannot be disabled. The special value 0 will be ignored. | ``256K`` |  |
 |``nginx.org/fail-timeout`` | ``fail-timeout`` | Sets the value of the [fail_timeout](https://nginx.org/en/docs/http/ngx_http_upstream_module.html#fail_timeout) parameter of the ``server`` directive. | ``10s`` |  |
-<<<<<<< HEAD
-|``nginx.com/sticky-cookie-services`` | N/A | Configures session persistence. | N/A | [Session Persistence](https://github.com/nginxinc/kubernetes-ingress/tree/v2.1.1/examples/session-persistence). |
-|``nginx.org/keepalive`` | ``keepalive`` | Sets the value of the [keepalive](https://nginx.org/en/docs/http/ngx_http_upstream_module.html#keepalive) directive. Note that ``proxy_set_header Connection "";`` is added to the generated configuration when the value > 0. | ``0`` |  |
-|``nginx.com/health-checks`` | N/A | Enables active health checks. | ``False`` | [Support for Active Health Checks](https://github.com/nginxinc/kubernetes-ingress/tree/v2.1.1/examples/health-checks). |
-|``nginx.com/health-checks-mandatory`` | N/A | Configures active health checks as mandatory. | ``False`` | [Support for Active Health Checks](https://github.com/nginxinc/kubernetes-ingress/tree/v2.1.1/examples/health-checks). |
-|``nginx.com/health-checks-mandatory-queue`` | N/A | When active health checks are mandatory, configures a queue for temporary storing incoming requests during the time when NGINX Plus is checking the health of the endpoints after a configuration reload. | ``0`` | [Support for Active Health Checks](https://github.com/nginxinc/kubernetes-ingress/tree/v2.1.1/examples/health-checks). |
-|``nginx.com/slow-start`` | N/A | Sets the upstream server [slow-start period](https://docs.nginx.com/nginx/admin-guide/load-balancer/http-load-balancer/#server-slow-start). By default, slow-start is activated after a server becomes [available](https://docs.nginx.com/nginx/admin-guide/load-balancer/http-health-check/#passive-health-checks) or [healthy](https://docs.nginx.com/nginx/admin-guide/load-balancer/http-health-check/#active-health-checks). To enable slow-start for newly added servers, configure [mandatory active health checks](https://github.com/nginxinc/kubernetes-ingress/tree/v2.1.1/examples/health-checks). | ``"0s"`` |  |
-=======
 |``nginx.com/sticky-cookie-services`` | N/A | Configures session persistence. | N/A | [Session Persistence](https://github.com/nginxinc/kubernetes-ingress/tree/v2.1.2/examples/session-persistence). |
 |``nginx.org/keepalive`` | ``keepalive`` | Sets the value of the [keepalive](https://nginx.org/en/docs/http/ngx_http_upstream_module.html#keepalive) directive. Note that ``proxy_set_header Connection "";`` is added to the generated configuration when the value > 0. | ``0`` |  |
 |``nginx.com/health-checks`` | N/A | Enables active health checks. | ``False`` | [Support for Active Health Checks](https://github.com/nginxinc/kubernetes-ingress/tree/v2.1.2/examples/health-checks). |
 |``nginx.com/health-checks-mandatory`` | N/A | Configures active health checks as mandatory. | ``False`` | [Support for Active Health Checks](https://github.com/nginxinc/kubernetes-ingress/tree/v2.1.2/examples/health-checks). |
 |``nginx.com/health-checks-mandatory-queue`` | N/A | When active health checks are mandatory, configures a queue for temporary storing incoming requests during the time when NGINX Plus is checking the health of the endpoints after a configuration reload. | ``0`` | [Support for Active Health Checks](https://github.com/nginxinc/kubernetes-ingress/tree/v2.1.2/examples/health-checks). |
 |``nginx.com/slow-start`` | N/A | Sets the upstream server [slow-start period](https://docs.nginx.com/nginx/admin-guide/load-balancer/http-load-balancer/#server-slow-start). By default, slow-start is activated after a server becomes [available](https://docs.nginx.com/nginx/admin-guide/load-balancer/http-health-check/#passive-health-checks) or [healthy](https://docs.nginx.com/nginx/admin-guide/load-balancer/http-health-check/#active-health-checks). To enable slow-start for newly added servers, configure [mandatory active health checks](https://github.com/nginxinc/kubernetes-ingress/tree/v2.1.2/examples/health-checks). | ``"0s"`` |  |
->>>>>>> 1ee492af
 {{% /table %}}
 
 ### Snippets and Custom Templates
@@ -226,19 +200,11 @@
 {{% table %}}
 |Annotation | ConfigMap Key | Description | Default | Example |
 | ---| ---| ---| ---| --- |
-<<<<<<< HEAD
-|``appprotect.f5.com/app-protect-policy`` | N/A | The name of the App Protect Policy for the Ingress Resource. Format is ``namespace/name``. If no namespace is specified, the same namespace of the Ingress Resource is used. If not specified but ``appprotect.f5.com/app-protect-enable`` is true, a default policy id applied. If the referenced policy resource does not exist, or policy is invalid, this annotation will be ignored, and the default policy will be applied. | N/A | [Example for App Protect](https://github.com/nginxinc/kubernetes-ingress/tree/v2.1.1/examples/appprotect). |
-|``appprotect.f5.com/app-protect-enable`` | N/A | Enable App Protect for the Ingress Resource. | ``False`` | [Example for App Protect](https://github.com/nginxinc/kubernetes-ingress/tree/v2.1.1/examples/appprotect). |
-|``appprotect.f5.com/app-protect-security-log-enable`` | N/A | Enable the [security log](/nginx-app-protect/troubleshooting/#app-protect-logging-overview) for App Protect. | ``False`` | [Example for App Protect](https://github.com/nginxinc/kubernetes-ingress/tree/v2.1.1/examples/appprotect). |
-|``appprotect.f5.com/app-protect-security-log`` | N/A | The App Protect log configuration for the Ingress Resource. Format is ``namespace/name``. If no namespace is specified, the same namespace as the Ingress Resource is used. If not specified the  default is used which is:  filter: ``illegal``, format: ``default``. Multiple configurations can be specified in a comma separated list. Both log configurations and destinations list (see below) must be of equal length. Configs and destinations are paired by the list indices. | N/A | [Example for App Protect](https://github.com/nginxinc/kubernetes-ingress/tree/v2.1.1/examples/appprotect). |
-|``appprotect.f5.com/app-protect-security-log-destination`` | N/A | The destination of the security log. For more information check the [DESTINATION argument](/nginx-app-protect/troubleshooting/#app-protect-logging-overview). Multiple destinations can be specified in a coma separated list.  Both log configurations and destinations list (see above) must be of equal length. Configs and destinations are paired by the list indices. | ``syslog:server=localhost:514`` | [Example for App Protect](https://github.com/nginxinc/kubernetes-ingress/tree/v2.1.1/examples/appprotect). |
-=======
 |``appprotect.f5.com/app-protect-policy`` | N/A | The name of the App Protect Policy for the Ingress Resource. Format is ``namespace/name``. If no namespace is specified, the same namespace of the Ingress Resource is used. If not specified but ``appprotect.f5.com/app-protect-enable`` is true, a default policy id applied. If the referenced policy resource does not exist, or policy is invalid, this annotation will be ignored, and the default policy will be applied. | N/A | [Example for App Protect](https://github.com/nginxinc/kubernetes-ingress/tree/v2.1.2/examples/appprotect). |
 |``appprotect.f5.com/app-protect-enable`` | N/A | Enable App Protect for the Ingress Resource. | ``False`` | [Example for App Protect](https://github.com/nginxinc/kubernetes-ingress/tree/v2.1.2/examples/appprotect). |
 |``appprotect.f5.com/app-protect-security-log-enable`` | N/A | Enable the [security log](/nginx-app-protect/troubleshooting/#app-protect-logging-overview) for App Protect. | ``False`` | [Example for App Protect](https://github.com/nginxinc/kubernetes-ingress/tree/v2.1.2/examples/appprotect). |
 |``appprotect.f5.com/app-protect-security-log`` | N/A | The App Protect log configuration for the Ingress Resource. Format is ``namespace/name``. If no namespace is specified, the same namespace as the Ingress Resource is used. If not specified the  default is used which is:  filter: ``illegal``, format: ``default``. Multiple configurations can be specified in a comma separated list. Both log configurations and destinations list (see below) must be of equal length. Configs and destinations are paired by the list indices. | N/A | [Example for App Protect](https://github.com/nginxinc/kubernetes-ingress/tree/v2.1.2/examples/appprotect). |
 |``appprotect.f5.com/app-protect-security-log-destination`` | N/A | The destination of the security log. For more information check the [DESTINATION argument](/nginx-app-protect/troubleshooting/#app-protect-logging-overview). Multiple destinations can be specified in a coma separated list.  Both log configurations and destinations list (see above) must be of equal length. Configs and destinations are paired by the list indices. | ``syslog:server=localhost:514`` | [Example for App Protect](https://github.com/nginxinc/kubernetes-ingress/tree/v2.1.2/examples/appprotect). |
->>>>>>> 1ee492af
 {{% /table %}}
 
 ### App Protect DoS
@@ -248,9 +214,5 @@
 {{% table %}}
 |Annotation | ConfigMap Key | Description | Default | Example |
 | ---| ---| ---| ---| --- |
-<<<<<<< HEAD
-|``appprotectdos.f5.com/app-protect-dos-resource`` | N/A | Enable App Protect Dos for the Ingress Resource by specifying a [DosProtectedResource](/nginx-ingress-controller/app-protect-dos/dos-protected/). | N/A | [Example for App Protect Dos](https://github.com/nginxinc/kubernetes-ingress/tree/v2.1.1/examples/appprotect-dos). |
-=======
 |``appprotectdos.f5.com/app-protect-dos-resource`` | N/A | Enable App Protect DoS for the Ingress Resource by specifying a [DosProtectedResource](/nginx-ingress-controller/app-protect-dos/dos-protected/). | N/A | [Example for App Protect DoS](https://github.com/nginxinc/kubernetes-ingress/tree/v2.1.2/examples/appprotect-dos). |
->>>>>>> 1ee492af
 {{% /table %}}