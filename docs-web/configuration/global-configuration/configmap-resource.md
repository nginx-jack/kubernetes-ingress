# ConfigMap Resource

The ConfigMap resources allows you to customize or fine tune NGINX behavior. For example, set the number of worker processes or customize the access log format.

## Using ConfigMap

1. Our [installation instructions](/nginx-ingress-controller/installation/installation-with-manifests) deploy an empty ConfigMap while the default installation manifests specify it in the command-line arguments of the Ingress controller. However, if you customized the manifests, to use ConfigMap, make sure to specify the ConfigMap resource to use through the [command-line arguments](/nginx-ingress-controller/configuration/global-configuration/command-line-arguments) of the Ingress controller.

1. Create a ConfigMap file with the name *nginx-config.yaml* and set the values
that make sense for your setup:

    ```yaml
    kind: ConfigMap
    apiVersion: v1
    metadata:
      name: nginx-config
      namespace: nginx-ingress
    data:
      proxy-connect-timeout: "10s"
      proxy-read-timeout: "10s"
      client-max-body-size: "2m"
    ```
    See the section [Summary of ConfigMap Keys](#summary-of-configmap-keys) for the explanation of the available ConfigMap keys (such as `proxy-connect-timeout` in this example).

1. Create a new (or update the existing) ConfigMap resource:
    ```
    $ kubectl apply -f nginx-config.yaml
    ```
    The NGINX configuration will be updated.

## ConfigMap and Ingress Annotations

Annotations allow you to configure advanced NGINX features and customize or fine tune NGINX behavior.

The ConfigMap applies globally, meaning that it affects every Ingress resource. In contrast, annotations always apply to their Ingress resource. Annotations allow overriding some ConfigMap keys. For example, the `nginx.org/proxy-connect-timeout` annotations overrides the `proxy-connect-timeout` ConfigMap key.

See the doc about [annotations](/nginx-ingress-controller/configuration/ingress-resources/advanced-configuration-with-annotations).

## ConfigMap and VirtualServer/VirtualServerRoute Resource

The ConfigMap affects every VirtualServer and VirtualServerRoute resources. However, the fields of those resources allow overriding some ConfigMap keys. For example, the `connect-timeout` field of the `upstream` overrides the `proxy-connect-timeout` ConfigMap key.

See the doc about [VirtualServer and VirtualServerRoute resources](/nginx-ingress-controller/configuration/virtualserver-and-virtualserverroute-resources).

## Summary of ConfigMap Keys

### Ingress Controller (Not Related to NGINX Configuration)

```eval_rst
.. list-table::
   :header-rows: 1

   * - ConfigMap Key
     - Description
     - Default
     - Example
   * - ``external-status-address``
     - Sets the address to be reported in the status of Ingress resources. Requires the ``-report-status`` command-line argument. Overrides the ``-external-service`` argument.
     - N/A
     - `Report Ingress Status </nginx-ingress-controller/configuration/global-configuration/reporting-resources-status>`_.
```

### General Customization

```eval_rst
.. list-table::
   :header-rows: 1

   * - ConfigMap Key
     - Description
     - Default
     - Example
   * - ``proxy-connect-timeout``
     - Sets the value of the `proxy_connect_timeout <https://nginx.org/en/docs/http/ngx_http_proxy_module.html#proxy_connect_timeout>`_ and `grpc_connect_timeout <https://nginx.org/en/docs/http/ngx_http_grpc_module.html#grpc_connect_timeout>`_ directive.
     - ``60s``
     -
   * - ``proxy-read-timeout``
     - Sets the value of the `proxy_read_timeout <https://nginx.org/en/docs/http/ngx_http_proxy_module.html#proxy_read_timeout>`_ and `grpc_read_timeout <https://nginx.org/en/docs/http/ngx_http_grpc_module.html#grpc_read_timeout>`_ directive.
     - ``60s``
     -
   * - ``proxy-send-timeout``
     - Sets the value of the `proxy_send_timeout <https://nginx.org/en/docs/http/ngx_http_proxy_module.html#proxy_send_timeout>`_ and `grpc_send_timeout <https://nginx.org/en/docs/http/ngx_http_grpc_module.html#grpc_send_timeout>`_ directive.
     - ``60s``
     -
   * - ``client-max-body-size``
     - Sets the value of the `client_max_body_size <https://nginx.org/en/docs/http/ngx_http_core_module.html#client_max_body_size>`_ directive.
     - ``1m``
     -
   * - ``proxy-buffering``
     - Enables or disables `buffering of responses <https://nginx.org/en/docs/http/ngx_http_proxy_module.html#proxy_buffering>`_ from the proxied server.
     - ``True``
     -
   * - ``proxy-buffers``
     - Sets the value of the `proxy_buffers <https://nginx.org/en/docs/http/ngx_http_proxy_module.html#proxy_buffers>`_ directive.
     - Depends on the platform.
     -
   * - ``proxy-buffer-size``
     - Sets the value of the `proxy_buffer_size <https://nginx.org/en/docs/http/ngx_http_proxy_module.html#proxy_buffer_size>`_ and `grpc_buffer_size <https://nginx.org/en/docs/http/ngx_http_grpc_module.html#grpc_buffer_size>`_ directives.
     - Depends on the platform.
     -
   * - ``proxy-max-temp-file-size``
     - Sets the value of the  `proxy_max_temp_file_size <https://nginx.org/en/docs/http/ngx_http_proxy_module.html#proxy_max_temp_file_size>`_ directive.
     - ``1024m``
     -
   * - ``set-real-ip-from``
     - Sets the value of the `set_real_ip_from <https://nginx.org/en/docs/http/ngx_http_realip_module.html#set_real_ip_from>`_ directive.
     - N/A
     -
   * - ``real-ip-header``
     - Sets the value of the `real_ip_header <https://nginx.org/en/docs/http/ngx_http_realip_module.html#real_ip_header>`_ directive.
     - ``X-Real-IP``
     -
   * - ``real-ip-recursive``
     - Enables or disables the `real_ip_recursive <https://nginx.org/en/docs/http/ngx_http_realip_module.html#real_ip_recursive>`_ directive.
     - ``False``
     -
   * - ``default-server-return``
     - Configures the `return <https://nginx.org/en/docs/http/ngx_http_rewrite_module.html#return>`_  directive in the default server, which handles a client request if none of the hosts of Ingress or VirtualServer resources match. The default value configures NGINX to return a 404 error page. You can configure a fixed response or a redirect. For example, ``default-server-return: 302 https://nginx.org`` will redirect a client to ``https://nginx.org``.
     - ``404``
     -
   * - ``server-tokens``
     - Enables or disables the `server_tokens <https://nginx.org/en/docs/http/ngx_http_core_module.html#server_tokens>`_ directive. Additionally, with the NGINX Plus, you can specify a custom string value, including the empty string value, which disables the emission of the “Server” field.
     - ``True``
     -
   * - ``worker-processes``
     - Sets the value of the `worker_processes <https://nginx.org/en/docs/ngx_core_module.html#worker_processes>`_ directive.
     - ``auto``
     -
   * - ``worker-rlimit-nofile``
     - Sets the value of the `worker_rlimit_nofile <https://nginx.org/en/docs/ngx_core_module.html#worker_rlimit_nofile>`_ directive.
     - N/A
     -
   * - ``worker-connections``
     - Sets the value of the `worker_connections <https://nginx.org/en/docs/ngx_core_module.html#worker_connections>`_ directive.
     - ``1024``
     -
   * - ``worker-cpu-affinity``
     - Sets the value of the `worker_cpu_affinity <https://nginx.org/en/docs/ngx_core_module.html#worker_cpu_affinity>`_ directive.
     - N/A
     -
   * - ``worker-shutdown-timeout``
     - Sets the value of the `worker_shutdown_timeout <https://nginx.org/en/docs/ngx_core_module.html#worker_shutdown_timeout>`_ directive.
     - N/A
     -
   * - ``server-names-hash-bucket-size``
     - Sets the value of the `server_names_hash_bucket_size <https://nginx.org/en/docs/http/ngx_http_core_module.html#server_names_hash_bucket_size>`_ directive.
     - ``256``
     -
   * - ``server-names-hash-max-size``
     - Sets the value of the `server_names_hash_max_size <https://nginx.org/en/docs/http/ngx_http_core_module.html#server_names_hash_max_size>`_ directive.
     - ``1024``
     -
   * - ``resolver-addresses``
     - Sets the value of the `resolver <https://nginx.org/en/docs/http/ngx_http_core_module.html#resolver>`_ addresses. Note: If you use a DNS name (ex., ``kube-dns.kube-system.svc.cluster.local``\ ) as a resolver address, NGINX Plus will resolve it using the system resolver during the start and on every configuration reload. As a consequence, If the name cannot be resolved or the DNS server doesn't respond, NGINX Plus will fail to start or reload. To avoid this, consider using only IP addresses as resolver addresses. Supported in NGINX Plus only.
     - N/A
<<<<<<< HEAD
     - `Support for Type ExternalName Services <https://github.com/nginxinc/kubernetes-ingress/tree/v1.11.0/examples/externalname-services>`_.
   * - ``resolver-ipv6``
     - Enables IPv6 resolution in the resolver. Supported in NGINX Plus only.
     - ``True``
     - `Support for Type ExternalName Services <https://github.com/nginxinc/kubernetes-ingress/tree/v1.11.0/examples/externalname-services>`_.
   * - ``resolver-valid``
     - Sets the time NGINX caches the resolved DNS records. Supported in NGINX Plus only.
     - TTL value of a DNS record
     - `Support for Type ExternalName Services <https://github.com/nginxinc/kubernetes-ingress/tree/v1.11.0/examples/externalname-services>`_.
   * - ``resolver-timeout``
     - Sets the `resolver_timeout <https://nginx.org/en/docs/http/ngx_http_core_module.html#resolver_timeout>`_ for name resolution. Supported in NGINX Plus only.
     - ``30s``
     - `Support for Type ExternalName Services <https://github.com/nginxinc/kubernetes-ingress/tree/v1.11.0/examples/externalname-services>`_.
=======
     - `Support for Type ExternalName Services <https://github.com/nginxinc/kubernetes-ingress/tree/v1.11.1/examples/externalname-services>`_.
   * - ``resolver-ipv6``
     - Enables IPv6 resolution in the resolver. Supported in NGINX Plus only.
     - ``True``
     - `Support for Type ExternalName Services <https://github.com/nginxinc/kubernetes-ingress/tree/v1.11.1/examples/externalname-services>`_.
   * - ``resolver-valid``
     - Sets the time NGINX caches the resolved DNS records. Supported in NGINX Plus only.
     - TTL value of a DNS record
     - `Support for Type ExternalName Services <https://github.com/nginxinc/kubernetes-ingress/tree/v1.11.1/examples/externalname-services>`_.
   * - ``resolver-timeout``
     - Sets the `resolver_timeout <https://nginx.org/en/docs/http/ngx_http_core_module.html#resolver_timeout>`_ for name resolution. Supported in NGINX Plus only.
     - ``30s``
     - `Support for Type ExternalName Services <https://github.com/nginxinc/kubernetes-ingress/tree/v1.11.1/examples/externalname-services>`_.
>>>>>>> 32745366
   * - ``keepalive-timeout``
     - Sets the value of the `keepalive_timeout <https://nginx.org/en/docs/http/ngx_http_core_module.html#keepalive_timeout>`_ directive.
     - ``65s``
     -
   * - ``keepalive-requests``
     - Sets the value of the `keepalive_requests <https://nginx.org/en/docs/http/ngx_http_core_module.html#keepalive_requests>`_ directive.
     - ``100``
     -
   * - ``variables-hash-bucket-size``
     - Sets the value of the `variables_hash_bucket_size <https://nginx.org/en/docs/http/ngx_http_core_module.html#variables_hash_bucket_size>`_ directive.
     - ``256``
     -
   * - ``variables-hash-max-size``
     - Sets the value of the `variables-hash-max-size <https://nginx.org/en/docs/http/ngx_http_core_module.html#variables_hash_max_size>`_ directive.
     - ``1024``
     -
```

### Logging

```eval_rst
.. list-table::
   :header-rows: 1

   * - ConfigMap Key
     - Description
     - Default
     - Example
   * - ``error-log-level``
     - Sets the global `error log level <https://nginx.org/en/docs/ngx_core_module.html#error_log>`_ for NGINX.
     - ``notice``
     -
   * - ``access-log-off``
     - Disables the `access log <https://nginx.org/en/docs/http/ngx_http_log_module.html#access_log>`_.
     - ``False``
     -
   * - ``default-server-access-log-off``
     - Disables the `access log <https://nginx.org/en/docs/http/ngx_http_log_module.html#access_log>`_ for the default server. If access log is disabled globally (``access-log-off: "True"``), then the default server access log is always disabled.
     - ``False``
     -
   * - ``log-format``
     - Sets the custom `log format <https://nginx.org/en/docs/http/ngx_http_log_module.html#log_format>`_ for HTTP and HTTPS traffic. For convenience, it is possible to define the log format across multiple lines (each line separated by ``\n``). In that case, the Ingress Controller will replace every ``\n`` character with a space character. All ``'`` characters must be escaped.
<<<<<<< HEAD
     - See the `template file <https://github.com/nginxinc/kubernetes-ingress/blob/master/internal/configs/version1/nginx.tmpl>`_ for the access log.
     - `Custom Log Format <https://github.com/nginxinc/kubernetes-ingress/tree/v1.11.0/examples/custom-log-format>`_.
=======
     - See the `template file <https://github.com/nginxinc/kubernetes-ingress/blob/v1.11.1/internal/configs/version1/nginx.tmpl>`_ for the access log.
     - `Custom Log Format <https://github.com/nginxinc/kubernetes-ingress/tree/v1.11.1/examples/custom-log-format>`_.
>>>>>>> 32745366
   * - ``log-format-escaping``
     - Sets the characters escaping for the variables of the log format. Supported values: ``json`` (JSON escaping), ``default`` (the default escaping) ``none`` (disables escaping).
     - ``default``
     -
   * - ``stream-log-format``
     - Sets the custom `log format <https://nginx.org/en/docs/stream/ngx_stream_log_module.html#log_format>`_ for TCP, UDP, and TLS Passthrough traffic. For convenience, it is possible to define the log format across multiple lines (each line separated by ``\n``). In that case, the Ingress Controller will replace every ``\n`` character with a space character. All ``'`` characters must be escaped.
<<<<<<< HEAD
     - See the `template file <https://github.com/nginxinc/kubernetes-ingress/blob/master/internal/configs/version1/nginx.tmpl>`_.
=======
     - See the `template file <https://github.com/nginxinc/kubernetes-ingress/blob/v1.11.1/internal/configs/version1/nginx.tmpl>`_.
>>>>>>> 32745366
     -
   * - ``stream-log-format-escaping``
     - Sets the characters escaping for the variables of the stream log format. Supported values: ``json`` (JSON escaping), ``default`` (the default escaping) ``none`` (disables escaping).
     - ``default``
     -
```

### Request URI/Header Manipulation

```eval_rst
.. list-table::
   :header-rows: 1

   * - ConfigMap Key
     - Description
     - Default
     - Example
   * - ``proxy-hide-headers``
     - Sets the value of one or more  `proxy_hide_header <https://nginx.org/en/docs/http/ngx_http_proxy_module.html#proxy_hide_header>`_ directives. Example: ``"nginx.org/proxy-hide-headers": "header-a,header-b"``
     - N/A
     -
   * - ``proxy-pass-headers``
     - Sets the value of one or more   `proxy_pass_header <https://nginx.org/en/docs/http/ngx_http_proxy_module.html#proxy_pass_header>`_ directives. Example: ``"nginx.org/proxy-pass-headers": "header-a,header-b"``
     - N/A
     -
```

### Auth and SSL/TLS

```eval_rst
.. list-table::
   :header-rows: 1

   * - ConfigMap Key
     - Description
     - Default
     - Example
   * - ``redirect-to-https``
     - Sets the 301 redirect rule based on the value of the ``http_x_forwarded_proto`` header on the server block to force incoming traffic to be over HTTPS. Useful when terminating SSL in a load balancer in front of the Ingress controller — see `115 <https://github.com/nginxinc/kubernetes-ingress/issues/115>`_
     - ``False``
     -
   * - ``ssl-redirect``
     - Sets an unconditional 301 redirect rule for all incoming HTTP traffic to force incoming traffic over HTTPS.
     - ``True``
     -
   * - ``hsts``
     - Enables `HTTP Strict Transport Security (HSTS) <https://www.nginx.com/blog/http-strict-transport-security-hsts-and-nginx/>`_\ : the HSTS header is added to the responses from backends. The ``preload`` directive is included in the header.
     - ``False``
     -
   * - ``hsts-max-age``
     - Sets the value of the ``max-age`` directive of the HSTS header.
     - ``2592000`` (1 month)
     -
   * - ``hsts-include-subdomains``
     - Adds the ``includeSubDomains`` directive to the HSTS header.
     - ``False``
     -
   * - ``hsts-behind-proxy``
     - Enables HSTS based on the value of the ``http_x_forwarded_proto`` request header. Should only be used when TLS termination is configured in a load balancer (proxy) in front of the Ingress Controller. Note: to control redirection from HTTP to HTTPS configure the ``nginx.org/redirect-to-https`` annotation.
     - ``False``
     -
   * - ``ssl-protocols``
     - Sets the value of the `ssl_protocols <https://nginx.org/en/docs/http/ngx_http_ssl_module.html#ssl_protocols>`_ directive.
     - ``TLSv1 TLSv1.1 TLSv1.2``
     -
   * - ``ssl-prefer-server-ciphers``
     - Enables or disables the `ssl_prefer_server_ciphers <https://nginx.org/en/docs/http/ngx_http_ssl_module.html#ssl_prefer_server_ciphers>`_ directive.
     - ``False``
     -
   * - ``ssl-ciphers``
     - Sets the value of the `ssl_ciphers <https://nginx.org/en/docs/http/ngx_http_ssl_module.html#ssl_ciphers>`_ directive.
     - ``HIGH:!aNULL:!MD5``
     -
   * - ``ssl-dhparam-file``
     - Sets the content of the dhparam file. The controller will create the file and set the value of the `ssl_dhparam <https://nginx.org/en/docs/http/ngx_http_ssl_module.html#ssl_dhparam>`_ directive with the path of the file.
     - N/A
     -
```

### Listeners

```eval_rst
.. list-table::
   :header-rows: 1

   * - ConfigMap Key
     - Description
     - Default
     - Example
   * - ``http2``
     - Enables HTTP/2 in servers with SSL enabled.
     - ``False``
     -
   * - ``proxy-protocol``
     - Enables PROXY Protocol for incoming connections.
     - ``False``
<<<<<<< HEAD
     - `Proxy Protocol <https://github.com/nginxinc/kubernetes-ingress/tree/v1.11.0/examples/proxy-protocol>`_.
=======
     - `Proxy Protocol <https://github.com/nginxinc/kubernetes-ingress/tree/v1.11.1/examples/proxy-protocol>`_.
>>>>>>> 32745366
```

### Backend Services (Upstreams)

```eval_rst
.. list-table::
   :header-rows: 1

   * - ConfigMap Key
     - Description
     - Default
     - Example
   * - ``lb-method``
     - Sets the `load balancing method <https://docs.nginx.com/nginx/admin-guide/load-balancer/http-load-balancer/#choosing-a-load-balancing-method>`_. To use the round-robin method, specify ``"round_robin"``.
     - ``"random two least_conn"``
     -
   * - ``max-fails``
     - Sets the value of the `max_fails <https://nginx.org/en/docs/http/ngx_http_upstream_module.html#max_fails>`_ parameter of the ``server`` directive.
     - ``1``
     -
   * - ``upstream-zone-size``
     - Sets the size of the shared memory `zone <https://nginx.org/en/docs/http/ngx_http_upstream_module.html#zone>`_ for upstreams. For NGINX, the special value 0 disables the shared memory zones. For NGINX Plus, shared memory zones are required and cannot be disabled. The special value 0 will be ignored.
     - ``256K``
     -
   * - ``fail-timeout``
     - Sets the value of the `fail_timeout <https://nginx.org/en/docs/http/ngx_http_upstream_module.html#fail_timeout>`_ parameter of the ``server`` directive.
     - ``10s``
     -
   * - ``keepalive``
     - Sets the value of the `keepalive <https://nginx.org/en/docs/http/ngx_http_upstream_module.html#keepalive>`_ directive. Note that ``proxy_set_header Connection "";`` is added to the generated configuration when the value > 0.
     - ``0``
     -
```

### Snippets and Custom Templates

```eval_rst
.. list-table::
   :header-rows: 1

   * - ConfigMap Key
     - Description
     - Default
     - Example
   * - ``main-snippets``
     - Sets a custom snippet in main context.
     - N/A
     -
   * - ``http-snippets``
     - Sets a custom snippet in http context.
     - N/A
     -
   * - ``location-snippets``
     - Sets a custom snippet in location context.
     - N/A
     -
   * - ``server-snippets``
     - Sets a custom snippet in server context.
     - N/A
     -
   * - ``stream-snippets``
     - Sets a custom snippet in stream context.
     - N/A
<<<<<<< HEAD
     - `Support for TCP/UDP Load Balancing <https://github.com/nginxinc/kubernetes-ingress/tree/v1.11.0/examples/tcp-udp>`_.
=======
     - `Support for TCP/UDP Load Balancing <https://github.com/nginxinc/kubernetes-ingress/tree/v1.11.1/examples/tcp-udp>`_.
>>>>>>> 32745366
   * - ``main-template``
     - Sets the main NGINX configuration template.
     - By default the template is read from the file in the container.
     - `Custom Templates </nginx-ingress-controller/configuration/global-configuration/custom-templates>`_.
   * - ``ingress-template``
     - Sets the NGINX configuration template for an Ingress resource.
     - By default the template is read from the file on the container.
     - `Custom Templates </nginx-ingress-controller/configuration/global-configuration/custom-templates>`_.
   * - ``virtualserver-template``
     - Sets the NGINX configuration template for an VirtualServer resource.
     - By default the template is read from the file on the container.
     - `Custom Templates </nginx-ingress-controller/configuration/global-configuration/custom-templates>`_.
```

### Modules

```eval_rst
.. list-table::
   :header-rows: 1

   * - ConfigMap Key
     - Description
     - Default
     - Example
   * - ``opentracing``
     - Enables `OpenTracing <https://opentracing.io>`_ globally (for all Ingress, VirtualServer and VirtualServerRoute resources). Note: requires the Ingress Controller image with OpenTracing module and a tracer. See the `docs </nginx-ingress-controller/third-party-modules/opentracing>`_ for more information.
     - ``False``
     -
   * - ``opentracing-tracer``
     - Sets the path to the vendor tracer binary plugin.
     - N/A
     -
   * - ``opentracing-tracer-config``
     - Sets the tracer configuration in JSON format.
     - N/A
     -
   * - ``app-protect-cookie-seed``
     - Sets the ``app_protect_cookie_seed`` `global directive </nginx-app-protect/configuration/#global-directives>`_.
     - Random automatically generated string
     -
   * - ``app-protect-failure-mode-action``
     - Sets the ``app_protect_failure_mode_action`` `global directive </nginx-app-protect/configuration/#global-directives>`_.
     - ``pass``
     -
   * - ``app-protect-cpu-thresholds``
     - Sets the ``app_protect_cpu_thresholds`` `global directive </nginx-app-protect/configuration/#global-directives>`_.
     - ``high=100 low=100``
     -
   * - ``app-protect-physical-memory-util-thresholds``
     - Sets the ``app_protect_physical_memory_util_thresholds`` `global directive </nginx-app-protect/configuration/#global-directives>`_.
     - ``high=100 low=100``
     -
```<|MERGE_RESOLUTION|>--- conflicted
+++ resolved
@@ -153,21 +153,6 @@
    * - ``resolver-addresses``
      - Sets the value of the `resolver <https://nginx.org/en/docs/http/ngx_http_core_module.html#resolver>`_ addresses. Note: If you use a DNS name (ex., ``kube-dns.kube-system.svc.cluster.local``\ ) as a resolver address, NGINX Plus will resolve it using the system resolver during the start and on every configuration reload. As a consequence, If the name cannot be resolved or the DNS server doesn't respond, NGINX Plus will fail to start or reload. To avoid this, consider using only IP addresses as resolver addresses. Supported in NGINX Plus only.
      - N/A
-<<<<<<< HEAD
-     - `Support for Type ExternalName Services <https://github.com/nginxinc/kubernetes-ingress/tree/v1.11.0/examples/externalname-services>`_.
-   * - ``resolver-ipv6``
-     - Enables IPv6 resolution in the resolver. Supported in NGINX Plus only.
-     - ``True``
-     - `Support for Type ExternalName Services <https://github.com/nginxinc/kubernetes-ingress/tree/v1.11.0/examples/externalname-services>`_.
-   * - ``resolver-valid``
-     - Sets the time NGINX caches the resolved DNS records. Supported in NGINX Plus only.
-     - TTL value of a DNS record
-     - `Support for Type ExternalName Services <https://github.com/nginxinc/kubernetes-ingress/tree/v1.11.0/examples/externalname-services>`_.
-   * - ``resolver-timeout``
-     - Sets the `resolver_timeout <https://nginx.org/en/docs/http/ngx_http_core_module.html#resolver_timeout>`_ for name resolution. Supported in NGINX Plus only.
-     - ``30s``
-     - `Support for Type ExternalName Services <https://github.com/nginxinc/kubernetes-ingress/tree/v1.11.0/examples/externalname-services>`_.
-=======
      - `Support for Type ExternalName Services <https://github.com/nginxinc/kubernetes-ingress/tree/v1.11.1/examples/externalname-services>`_.
    * - ``resolver-ipv6``
      - Enables IPv6 resolution in the resolver. Supported in NGINX Plus only.
@@ -181,7 +166,6 @@
      - Sets the `resolver_timeout <https://nginx.org/en/docs/http/ngx_http_core_module.html#resolver_timeout>`_ for name resolution. Supported in NGINX Plus only.
      - ``30s``
      - `Support for Type ExternalName Services <https://github.com/nginxinc/kubernetes-ingress/tree/v1.11.1/examples/externalname-services>`_.
->>>>>>> 32745366
    * - ``keepalive-timeout``
      - Sets the value of the `keepalive_timeout <https://nginx.org/en/docs/http/ngx_http_core_module.html#keepalive_timeout>`_ directive.
      - ``65s``
@@ -224,24 +208,15 @@
      -
    * - ``log-format``
      - Sets the custom `log format <https://nginx.org/en/docs/http/ngx_http_log_module.html#log_format>`_ for HTTP and HTTPS traffic. For convenience, it is possible to define the log format across multiple lines (each line separated by ``\n``). In that case, the Ingress Controller will replace every ``\n`` character with a space character. All ``'`` characters must be escaped.
-<<<<<<< HEAD
-     - See the `template file <https://github.com/nginxinc/kubernetes-ingress/blob/master/internal/configs/version1/nginx.tmpl>`_ for the access log.
-     - `Custom Log Format <https://github.com/nginxinc/kubernetes-ingress/tree/v1.11.0/examples/custom-log-format>`_.
-=======
      - See the `template file <https://github.com/nginxinc/kubernetes-ingress/blob/v1.11.1/internal/configs/version1/nginx.tmpl>`_ for the access log.
      - `Custom Log Format <https://github.com/nginxinc/kubernetes-ingress/tree/v1.11.1/examples/custom-log-format>`_.
->>>>>>> 32745366
    * - ``log-format-escaping``
      - Sets the characters escaping for the variables of the log format. Supported values: ``json`` (JSON escaping), ``default`` (the default escaping) ``none`` (disables escaping).
      - ``default``
      -
    * - ``stream-log-format``
      - Sets the custom `log format <https://nginx.org/en/docs/stream/ngx_stream_log_module.html#log_format>`_ for TCP, UDP, and TLS Passthrough traffic. For convenience, it is possible to define the log format across multiple lines (each line separated by ``\n``). In that case, the Ingress Controller will replace every ``\n`` character with a space character. All ``'`` characters must be escaped.
-<<<<<<< HEAD
-     - See the `template file <https://github.com/nginxinc/kubernetes-ingress/blob/master/internal/configs/version1/nginx.tmpl>`_.
-=======
      - See the `template file <https://github.com/nginxinc/kubernetes-ingress/blob/v1.11.1/internal/configs/version1/nginx.tmpl>`_.
->>>>>>> 32745366
      -
    * - ``stream-log-format-escaping``
      - Sets the characters escaping for the variables of the stream log format. Supported values: ``json`` (JSON escaping), ``default`` (the default escaping) ``none`` (disables escaping).
@@ -338,11 +313,7 @@
    * - ``proxy-protocol``
      - Enables PROXY Protocol for incoming connections.
      - ``False``
-<<<<<<< HEAD
-     - `Proxy Protocol <https://github.com/nginxinc/kubernetes-ingress/tree/v1.11.0/examples/proxy-protocol>`_.
-=======
      - `Proxy Protocol <https://github.com/nginxinc/kubernetes-ingress/tree/v1.11.1/examples/proxy-protocol>`_.
->>>>>>> 32745366
 ```
 
 ### Backend Services (Upstreams)
@@ -406,11 +377,7 @@
    * - ``stream-snippets``
      - Sets a custom snippet in stream context.
      - N/A
-<<<<<<< HEAD
-     - `Support for TCP/UDP Load Balancing <https://github.com/nginxinc/kubernetes-ingress/tree/v1.11.0/examples/tcp-udp>`_.
-=======
      - `Support for TCP/UDP Load Balancing <https://github.com/nginxinc/kubernetes-ingress/tree/v1.11.1/examples/tcp-udp>`_.
->>>>>>> 32745366
    * - ``main-template``
      - Sets the main NGINX configuration template.
      - By default the template is read from the file in the container.
