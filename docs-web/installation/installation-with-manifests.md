--- conflicted
+++ resolved
@@ -11,11 +11,7 @@
     ```
     $ git clone https://github.com/nginxinc/kubernetes-ingress/
     $ cd kubernetes-ingress/deployments
-<<<<<<< HEAD
-    $ git checkout v1.11.0
-=======
     $ git checkout v1.11.1
->>>>>>> 32745366
     ```
 
 ## 1. Configure RBAC
