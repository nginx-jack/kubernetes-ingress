--- conflicted
+++ resolved
@@ -23,8 +23,6 @@
 {{$value}}{{end}}
 {{- end}}
 
-load_module modules/ngx_http_js_module.so;
-
 events {
     worker_connections  {{.WorkerConnections}};
 }
@@ -35,20 +33,14 @@
     map_hash_max_size {{.MapHashMaxSize}};
     map_hash_bucket_size {{.MapHashBucketSize}};
 
-<<<<<<< HEAD
+    {{- if .HTTPSnippets}}
+    {{range $value := .HTTPSnippets}}
+    {{$value}}{{end}}
+    {{- end}}
+
     {{ if .NJSLoadModule }}
     js_import /etc/nginx/njs/apikey_auth.js;
     js_set $apikey_auth_hash apikey_auth.hash;
-    {{- end}}
-=======
-
-    js_import /etc/nginx/njs/apikey_auth.js;
-    js_set $apikey_auth_hash apikey_auth.hash;
->>>>>>> 505aa145
-
-    {{- if .HTTPSnippets}}
-    {{range $value := .HTTPSnippets}}
-    {{$value}}{{end}}
     {{- end}}
 
     {{if .LogFormat -}}
